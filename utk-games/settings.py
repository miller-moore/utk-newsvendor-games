--- conflicted
+++ resolved
@@ -37,25 +37,11 @@
 
 SESSION_CONFIGS = [
     dict(
-<<<<<<< HEAD
-        name="demand-planning",
-        display_name="Demand Planning Games - UTK SCM Research",
-        num_demo_participants=1,
-        app_sequence=["disruption"],
-    ),
-    # dict(
-    #     name="demand-planning",
-    #     display_name="Demand Disruption Game",
-    #     num_demo_participants=1,
-    #     app_sequence=["disruption"],
-    # )
-=======
         name="demandplanning",
         display_name="Demand Planning Games - UTK SCM Research",
         num_demo_participants=1,
         app_sequence=["disruption"],
     )
->>>>>>> ad609151
 ]
 
 
